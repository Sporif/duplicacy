// Copyright (c) Acrosync LLC. All rights reserved.
// Free for personal use and commercial trial
// Commercial use requires per-user licenses available from https://duplicacy.com

package duplicacy

import (
	"encoding/hex"
	"encoding/json"
	"fmt"
	"io/ioutil"
	"os"
	"path"
	"path/filepath"
	"strconv"
	"strings"
	"time"
)

// Snapshot represents a backup of the repository.
type Snapshot struct {
	ID            string // the snapshot id; must be different for different repositories
	Revision      int    // the revision number
	Options       string // options used to create this snapshot (some not included)
	Tag           string // user-assigned tag
	StartTime     int64  // at what time the snapshot was created
	EndTime       int64  // at what time the snapshot was done
	FileSize      int64  // total file size
	NumberOfFiles int64  // number of files

	// A sequence of chunks whose aggregated content is the json representation of 'Files'.
	FileSequence []string

	// A sequence of chunks whose aggregated content is the json representation of 'ChunkHashes'.
	ChunkSequence []string

	// A sequence of chunks whose aggregated content is the json representation of 'ChunkLengths'.
	LengthSequence []string

	Files []*Entry // list of files and subdirectories

	ChunkHashes  []string // a sequence of chunks representing the file content
	ChunkLengths []int    // the length of each chunk

	Flag bool // used to mark certain snapshots for deletion or copy

	discardAttributes bool
}

// CreateEmptySnapshot creates an empty snapshot.
func CreateEmptySnapshot(id string) (snapshto *Snapshot) {
	return &Snapshot{
		ID:        id,
		Revision:  0,
		StartTime: time.Now().Unix(),
	}
}

// CreateSnapshotFromDirectory creates a snapshot from the local directory 'top'.  Only 'Files'
// will be constructed, while 'ChunkHashes' and 'ChunkLengths' can only be populated after uploading.
<<<<<<< HEAD
func CreateSnapshotFromDirectory(id string, top string, nobackupFile string, excludeByAttribute bool) (snapshot *Snapshot, skippedDirectories []string,
=======
func CreateSnapshotFromDirectory(id string, top string, nobackupFile string, filtersFile string) (snapshot *Snapshot, skippedDirectories []string,
>>>>>>> 3fd3f6b2
	skippedFiles []string, err error) {

	snapshot = &Snapshot{
		ID:        id,
		Revision:  0,
		StartTime: time.Now().Unix(),
	}

	var patterns []string

	if filtersFile == "" {
		filtersFile = joinPath(GetDuplicacyPreferencePath(), "filters")
	}
	patterns = ProcessFilters(filtersFile)

	directories := make([]*Entry, 0, 256)
	directories = append(directories, CreateEntry("", 0, 0, 0))

	snapshot.Files = make([]*Entry, 0, 256)

	attributeThreshold := 1024 * 1024
	if attributeThresholdValue, found := os.LookupEnv("DUPLICACY_ATTRIBUTE_THRESHOLD"); found && attributeThresholdValue != "" {
		attributeThreshold, _ = strconv.Atoi(attributeThresholdValue)
	}

	for len(directories) > 0 {

		directory := directories[len(directories)-1]
		directories = directories[:len(directories)-1]
		snapshot.Files = append(snapshot.Files, directory)
		subdirectories, skipped, err := ListEntries(top, directory.Path, &snapshot.Files, patterns, nobackupFile, snapshot.discardAttributes, excludeByAttribute)
		if err != nil {
			if directory.Path == "" {
				LOG_ERROR("LIST_FAILURE", "Failed to list the repository root: %v", err)
				return nil, nil, nil, err
			}
			LOG_WARN("LIST_FAILURE", "Failed to list subdirectory: %v", err)
			skippedDirectories = append(skippedDirectories, directory.Path)
			continue
		}

		directories = append(directories, subdirectories...)
		skippedFiles = append(skippedFiles, skipped...)

		if !snapshot.discardAttributes && len(snapshot.Files) > attributeThreshold {
			LOG_INFO("LIST_ATTRIBUTES", "Discarding file attributes")
			snapshot.discardAttributes = true
			for _, file := range snapshot.Files {
				file.Attributes = nil
			}
		}
	}

	// Remove the root entry
	snapshot.Files = snapshot.Files[1:]

	return snapshot, skippedDirectories, skippedFiles, nil
}

func AppendPattern(patterns []string, new_pattern string) (new_patterns []string) {
	for _, pattern := range patterns {
		if pattern == new_pattern {
			LOG_INFO("SNAPSHOT_FILTER", "Ignoring duplicate pattern: %s ...", new_pattern)
			return patterns
		}
	}
	new_patterns = append(patterns, new_pattern)
	return new_patterns
}
func ProcessFilters(filtersFile string) (patterns []string) {
	patterns = ProcessFilterFile(filtersFile, make([]string, 0))

	LOG_DEBUG("REGEX_DEBUG", "There are %d compiled regular expressions stored", len(RegexMap))

	LOG_INFO("SNAPSHOT_FILTER", "Loaded %d include/exclude pattern(s)", len(patterns))

	if IsTracing() {
		for _, pattern := range patterns {
			LOG_TRACE("SNAPSHOT_PATTERN", "Pattern: %s", pattern)
		}

	}

	return patterns
}

func ProcessFilterFile(patternFile string, includedFiles []string) (patterns []string) {
	for _, file := range includedFiles {
		if file == patternFile {
			// cycle in include mechanism discovered.
			LOG_ERROR("SNAPSHOT_FILTER", "The filter file %s has already been included", patternFile)
			return patterns
		}
	}
	includedFiles = append(includedFiles, patternFile)
	LOG_INFO("SNAPSHOT_FILTER", "Parsing filter file %s", patternFile)
	patternFileContent, err := ioutil.ReadFile(patternFile)
	if err == nil {
		patternFileLines := strings.Split(string(patternFileContent), "\n")
		patterns = ProcessFilterLines(patternFileLines, includedFiles)
	}
	return patterns
}

func ProcessFilterLines(patternFileLines []string, includedFiles []string) (patterns []string) {
	for _, pattern := range patternFileLines {
		pattern = strings.TrimSpace(pattern)
		if len(pattern) == 0 {
			continue
		}

		if strings.HasPrefix(pattern, "@") {
			patternIncludeFile := strings.TrimSpace(pattern[1:])
			if patternIncludeFile == "" {
				continue
			}
			if ! filepath.IsAbs(patternIncludeFile) {
				basePath := ""
				if len(includedFiles) == 0 {
					basePath, _ = os.Getwd()
				} else {
					basePath = filepath.Dir(includedFiles[len(includedFiles)-1])
				}
				patternIncludeFile = joinPath(basePath, patternIncludeFile)
			}
			for _, pattern := range ProcessFilterFile(patternIncludeFile, includedFiles) {
				patterns = AppendPattern(patterns, pattern)
			}
			continue
		}

		if pattern[0] == '#' {
			continue
		}

		if IsUnspecifiedFilter(pattern) {
			pattern = "+" + pattern
		}

		if IsEmptyFilter(pattern) {
			continue
		}

		if strings.HasPrefix(pattern, "i:") || strings.HasPrefix(pattern, "e:") {
			valid, err := IsValidRegex(pattern[2:])
			if !valid || err != nil {
				LOG_ERROR("SNAPSHOT_FILTER", "Invalid regular expression encountered for filter: \"%s\", error: %v", pattern, err)
			}
		}

		patterns = AppendPattern(patterns, pattern)
	}

	return patterns
}

// This is the struct used to save/load incomplete snapshots
type IncompleteSnapshot struct {
	Files        []*Entry
	ChunkHashes  []string
	ChunkLengths []int
}

// LoadIncompleteSnapshot loads the incomplete snapshot if it exists
func LoadIncompleteSnapshot() (snapshot *Snapshot) {
	snapshotFile := path.Join(GetDuplicacyPreferencePath(), "incomplete")
	description, err := ioutil.ReadFile(snapshotFile)
	if err != nil {
		LOG_DEBUG("INCOMPLETE_LOCATE", "Failed to locate incomplete snapshot: %v", err)
		return nil
	}

	var incompleteSnapshot IncompleteSnapshot

	err = json.Unmarshal(description, &incompleteSnapshot)
	if err != nil {
		LOG_DEBUG("INCOMPLETE_PARSE", "Failed to parse incomplete snapshot: %v", err)
		return nil
	}

	var chunkHashes []string
	for _, chunkHash := range incompleteSnapshot.ChunkHashes {
		hash, err := hex.DecodeString(chunkHash)
		if err != nil {
			LOG_DEBUG("INCOMPLETE_DECODE", "Failed to decode incomplete snapshot: %v", err)
			return nil
		}
		chunkHashes = append(chunkHashes, string(hash))
	}

	snapshot = &Snapshot{
		Files:        incompleteSnapshot.Files,
		ChunkHashes:  chunkHashes,
		ChunkLengths: incompleteSnapshot.ChunkLengths,
	}
	LOG_INFO("INCOMPLETE_LOAD", "Incomplete snapshot loaded from %s", snapshotFile)
	return snapshot
}

// SaveIncompleteSnapshot saves the incomplete snapshot under the preference directory
func SaveIncompleteSnapshot(snapshot *Snapshot) {
	var files []*Entry
	for _, file := range snapshot.Files {
		// All unprocessed files will have a size of -1
		if file.Size >= 0 {
			file.Attributes = nil
			files = append(files, file)
		} else {
			break
		}
	}
	var chunkHashes []string
	for _, chunkHash := range snapshot.ChunkHashes {
		chunkHashes = append(chunkHashes, hex.EncodeToString([]byte(chunkHash)))
	}

	incompleteSnapshot := IncompleteSnapshot{
		Files:        files,
		ChunkHashes:  chunkHashes,
		ChunkLengths: snapshot.ChunkLengths,
	}

	description, err := json.MarshalIndent(incompleteSnapshot, "", "  ")
	if err != nil {
		LOG_WARN("INCOMPLETE_ENCODE", "Failed to encode the incomplete snapshot: %v", err)
		return
	}

	snapshotFile := path.Join(GetDuplicacyPreferencePath(), "incomplete")
	err = ioutil.WriteFile(snapshotFile, description, 0644)
	if err != nil {
		LOG_WARN("INCOMPLETE_WRITE", "Failed to save the incomplete snapshot: %v", err)
		return
	}

	LOG_INFO("INCOMPLETE_SAVE", "Incomplete snapshot saved to %s", snapshotFile)
}

func RemoveIncompleteSnapshot() {
	snapshotFile := path.Join(GetDuplicacyPreferencePath(), "incomplete")
	if stat, err := os.Stat(snapshotFile); err == nil && !stat.IsDir() {
		err = os.Remove(snapshotFile)
		if err != nil {
			LOG_INFO("INCOMPLETE_SAVE", "Failed to remove ncomplete snapshot: %v", err)
		} else {
			LOG_INFO("INCOMPLETE_SAVE", "Removed incomplete snapshot %s", snapshotFile)
		}
	}
}

// CreateSnapshotFromDescription creates a snapshot from json decription.
func CreateSnapshotFromDescription(description []byte) (snapshot *Snapshot, err error) {

	var root map[string]interface{}

	err = json.Unmarshal(description, &root)
	if err != nil {
		return nil, err
	}

	snapshot = &Snapshot{}

	if value, ok := root["id"]; !ok {
		return nil, fmt.Errorf("No id is specified in the snapshot")
	} else if snapshot.ID, ok = value.(string); !ok {
		return nil, fmt.Errorf("Invalid id is specified in the snapshot")
	}

	if value, ok := root["revision"]; !ok {
		return nil, fmt.Errorf("No revision is specified in the snapshot")
	} else if _, ok = value.(float64); !ok {
		return nil, fmt.Errorf("Invalid revision is specified in the snapshot")
	} else {
		snapshot.Revision = int(value.(float64))
	}

	if value, ok := root["tag"]; !ok {
	} else if snapshot.Tag, ok = value.(string); !ok {
		return nil, fmt.Errorf("Invalid tag is specified in the snapshot")
	}

	if value, ok := root["options"]; !ok {
	} else if snapshot.Options, ok = value.(string); !ok {
		return nil, fmt.Errorf("Invalid options is specified in the snapshot")
	}

	if value, ok := root["start_time"]; !ok {
		return nil, fmt.Errorf("No creation time is specified in the snapshot")
	} else if _, ok = value.(float64); !ok {
		return nil, fmt.Errorf("Invalid creation time is specified in the snapshot")
	} else {
		snapshot.StartTime = int64(value.(float64))
	}

	if value, ok := root["end_time"]; !ok {
		return nil, fmt.Errorf("No creation time is specified in the snapshot")
	} else if _, ok = value.(float64); !ok {
		return nil, fmt.Errorf("Invalid creation time is specified in the snapshot")
	} else {
		snapshot.EndTime = int64(value.(float64))
	}

	if value, ok := root["file_size"]; ok {
		if _, ok = value.(float64); ok {
			snapshot.FileSize = int64(value.(float64))
		}
	}

	if value, ok := root["number_of_files"]; ok {
		if _, ok = value.(float64); ok {
			snapshot.NumberOfFiles = int64(value.(float64))
		}
	}

	for _, sequenceType := range []string{"files", "chunks", "lengths"} {
		if value, ok := root[sequenceType]; !ok {
			return nil, fmt.Errorf("No %s are specified in the snapshot", sequenceType)
		} else if _, ok = value.([]interface{}); !ok {
			return nil, fmt.Errorf("Invalid %s are specified in the snapshot", sequenceType)
		} else {
			array := value.([]interface{})
			sequence := make([]string, len(array))
			for i := 0; i < len(array); i++ {
				if hashInHex, ok := array[i].(string); !ok {
					return nil, fmt.Errorf("Invalid file sequence is specified in the snapshot")
				} else if hash, err := hex.DecodeString(hashInHex); err != nil {
					return nil, fmt.Errorf("Hash %s is not a valid hex string in the snapshot", hashInHex)
				} else {
					sequence[i] = string(hash)
				}
			}

			snapshot.SetSequence(sequenceType, sequence)
		}
	}

	return snapshot, nil
}

// LoadChunks construct 'ChunkHashes' from the json description.
func (snapshot *Snapshot) LoadChunks(description []byte) (err error) {

	var root []interface{}
	err = json.Unmarshal(description, &root)
	if err != nil {
		return err
	}

	snapshot.ChunkHashes = make([]string, len(root))

	for i, object := range root {
		if hashInHex, ok := object.(string); !ok {
			return fmt.Errorf("Invalid chunk hash is specified in the snapshot")
		} else if hash, err := hex.DecodeString(hashInHex); err != nil {
			return fmt.Errorf("The chunk hash %s is not a valid hex string", hashInHex)
		} else {
			snapshot.ChunkHashes[i] = string(hash)
		}
	}

	return err
}

// ClearChunks removes loaded chunks from memory
func (snapshot *Snapshot) ClearChunks() {
	snapshot.ChunkHashes = nil
}

// LoadLengths construct 'ChunkLengths' from the json description.
func (snapshot *Snapshot) LoadLengths(description []byte) (err error) {
	return json.Unmarshal(description, &snapshot.ChunkLengths)
}

// MarshalJSON creates a json representation of the snapshot.
func (snapshot *Snapshot) MarshalJSON() ([]byte, error) {

	object := make(map[string]interface{})

	object["id"] = snapshot.ID
	object["revision"] = snapshot.Revision
	object["options"] = snapshot.Options
	object["tag"] = snapshot.Tag
	object["start_time"] = snapshot.StartTime
	object["end_time"] = snapshot.EndTime

	if snapshot.FileSize != 0 && snapshot.NumberOfFiles != 0 {
		object["file_size"] = snapshot.FileSize
		object["number_of_files"] = snapshot.NumberOfFiles
	}
	object["files"] = encodeSequence(snapshot.FileSequence)
	object["chunks"] = encodeSequence(snapshot.ChunkSequence)
	object["lengths"] = encodeSequence(snapshot.LengthSequence)

	return json.Marshal(object)
}

// MarshalSequence creates a json represetion for the specified chunk sequence.
func (snapshot *Snapshot) MarshalSequence(sequenceType string) ([]byte, error) {

	if sequenceType == "files" {
		return json.Marshal(snapshot.Files)
	} else if sequenceType == "chunks" {
		return json.Marshal(encodeSequence(snapshot.ChunkHashes))
	} else {
		return json.Marshal(snapshot.ChunkLengths)
	}
}

// SetSequence assign a chunk sequence to the specified field.
func (snapshot *Snapshot) SetSequence(sequenceType string, sequence []string) {
	if sequenceType == "files" {
		snapshot.FileSequence = sequence
	} else if sequenceType == "chunks" {
		snapshot.ChunkSequence = sequence
	} else {
		snapshot.LengthSequence = sequence
	}
}

// encodeSequence turns a sequence of binary hashes into a sequence of hex hashes.
func encodeSequence(sequence []string) []string {

	sequenceInHex := make([]string, len(sequence))

	for i, hash := range sequence {
		sequenceInHex[i] = hex.EncodeToString([]byte(hash))
	}

	return sequenceInHex
}<|MERGE_RESOLUTION|>--- conflicted
+++ resolved
@@ -58,11 +58,7 @@
 
 // CreateSnapshotFromDirectory creates a snapshot from the local directory 'top'.  Only 'Files'
 // will be constructed, while 'ChunkHashes' and 'ChunkLengths' can only be populated after uploading.
-<<<<<<< HEAD
-func CreateSnapshotFromDirectory(id string, top string, nobackupFile string, excludeByAttribute bool) (snapshot *Snapshot, skippedDirectories []string,
-=======
-func CreateSnapshotFromDirectory(id string, top string, nobackupFile string, filtersFile string) (snapshot *Snapshot, skippedDirectories []string,
->>>>>>> 3fd3f6b2
+func CreateSnapshotFromDirectory(id string, top string, nobackupFile string, filtersFile string, , excludeByAttribute bool) (snapshot *Snapshot, skippedDirectories []string,
 	skippedFiles []string, err error) {
 
 	snapshot = &Snapshot{
